--- conflicted
+++ resolved
@@ -32,11 +32,7 @@
         klass = get_fhir_model_class(element_type)
     except KeyError:
         raise LookupError(
-<<<<<<< HEAD
-            f"'{1}' is not valid FHIRModel (element type) name!"
-=======
             f"'{{element_type}}' is not valid FHIRModel (element type) name!"
->>>>>>> bd3c488d
         )
     if isinstance(data, (str, bytes)):
         return klass.parse_raw(data, content_type="application/json")
@@ -48,22 +44,15 @@
 __all__ = ["get_fhir_model_class", "construct_fhir_element"]
 """
 )
-<<<<<<< HEAD
-=======
 
 
 def touch_init_py(location):
     open(location / "__init__.py", "a").close()
->>>>>>> bd3c488d
 
 
 def ensure_init_py(settings, version_info):
     """ """
-<<<<<<< HEAD
     init_tpl = INIT_TPL.format(version_info.version, "element_type")
-=======
-    init_tpl = INIT_TPL.format(fhir_version=version_info.version)
->>>>>>> bd3c488d
 
     file_location = settings.RESOURCE_TARGET_DIRECTORY
     if (file_location / "__init__.py").exists():
@@ -168,11 +157,7 @@
 
 class ResourceWriter(FHIRSpecWriter):
     def write(self):
-<<<<<<< HEAD
         """ """
-=======
-        """"""
->>>>>>> bd3c488d
         if self.settings.WRITE_RESOURCES:
             renderer = fhirrenderer.FHIRStructureDefinitionRenderer(
                 self.spec, self.settings
