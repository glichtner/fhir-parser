--- conflicted
+++ resolved
@@ -237,15 +237,6 @@
         "fhirprimitiveextension",
         ["FHIRPrimitiveExtension"],
     ),
-<<<<<<< HEAD
-=======
-    ("templates/fhirabstractmodel.py", "fhirabstractmodel", ["FHIRAbstractModel"]),
-    (
-        "templates/fhirprimitiveextension.py",
-        "fhirprimitiveextension",
-        ["FHIRPrimitiveExtension"],
-    ),
->>>>>>> bd3c488d
     ("templates/fhirtypes.py", "fhirtypes", FHIR_PRIMITIVES),
 ]
 RESOURCES_WRITER_CLASS = "utils.ResourceWriter"